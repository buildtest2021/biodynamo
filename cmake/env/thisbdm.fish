# -----------------------------------------------------------------------------
#
# Copyright (C) 2021 CERN & Newcastle University for the benefit of the
# BioDynaMo collaboration. All Rights Reserved.
#
# Licensed under the Apache License, Version 2.0 (the "License");
# you may not use this file except in compliance with the License.
#
# See the LICENSE file distributed with this work for details.
# See the NOTICE file distributed with this work for additional information
# regarding copyright ownership.
#
# -----------------------------------------------------------------------------
# Source this script to set up the BioDynaMo build that this script is part of.
#
# Conveniently an alias like this can be defined in your config.fish:
#   alias thisbdm="source path/to/biodynamo/bin/thisbdm.fish -q"
#
# This script is for fish, see thisbdm.sh for bash like shells.
#
# 'thisbdm.sh' author: Fons Rademakers, 16/5/2019
# fish port author: M. Dorukhan Arslan, 26/7/2020

function _drop_from_var
    if test (count $argv) -ne 2
        echo "_drop_from_var: requires 2 arguments but has " (count $argv)
        return 1
    end

    set -l var $argv[1]
    set -l drop $argv[2]

    if  not set -q $var; or test -z "$drop"
        return 0
    end

    if set -l index (contains -i $drop $$var)
        set -e "$var"["$index"]
    end
end

function _bdm_err
    if test "$BDM_THISBDM_LOGLEVEL" -gt 0
        echo -e "\e[91m$argv\e[0m"
    end
end

function _bdm_warn
    if test "$BDM_THISBDM_LOGLEVEL" -gt 1
        echo -e "\e[93m$argv\e[0m"
    end
end

function _bdm_info
    if test "$BDM_THISBDM_LOGLEVEL" -gt 3
        echo -e "\e[95m$argv\e[0m"
    end
end

function _bdm_ok
    if test "$BDM_THISBDM_LOGLEVEL" -gt 4
        echo -e "\e[92m$argv\e[0m"
    end
end

function _thisbdm_cleanup
  functions -e source_thisbdm
  functions -e _drop_from_var
  functions -e _bdm_err
  functions -e _bdm_warn
  functions -e _bdm_info
  functions -e _bdm_ok
  functions -e _thisbdm_cleanup
end

function source_thisbdm
    ### Log verbosity config
    if test -z "$BDM_THISBDM_LOGLEVEL"
        set -gx BDM_THISBDM_LOGLEVEL 5 # enable everything
    end

    # these two have priority over loglevel
    if test "$BDM_THISBDM_QUIET" = true
        set -gx BDM_THISBDM_LOGLEVEL 2 # disable prompt,info,ok
    end
    if test "$BDM_THISBDM_SILENT" = true
        set -gx BDM_THISBDM_LOGLEVEL 0 # disable everything
    end

    if test "$BDM_THISBDM_LOGLEVEL" -le 2
        set -gx BDM_THISBDM_NOPROMPT true
    else
        set -gx BDM_THISBDM_NOPROMPT false
    end
    ########

    set -l old_bdmsys
    if test -n "$BDMSYS"
        set old_bdmsys $BDMSYS
    end

    set -l curr_filename (status --current-filename)
    set -gx BDMSYS (fish -c "cd (dirname $curr_filename)/..; and pwd"); or return 1
    
    if test -n "$old_bdmsys"; and test "$old_bdmsys" != "$BDMSYS"
        _bdm_warn "[WARN] You've already sourced another 'thisbdm' in your current shell session."
        _bdm_warn "       -> prev. installation='$old_bdmsys'"
        _bdm_warn "       -> this installation='$BDMSYS'"
        _bdm_warn "       You may encounter undefined behavior. It is recommended that you start"
        _bdm_warn "       a new shell session, or otherwise check if you automatically source"
        _bdm_warn "       'thisbdm' in one of your shell configuration files, e.g., 'config.fish'"
        _bdm_warn "       (this is no longer advised)."
    end

    # check if any config files naively source thisbdm
    set -l config_files "$__fish_config_dir/config.fish"
    for f in $config_files
       if test -f "$f"
            set -l source_pattern '^\s*(\.|source)\s+.*thisbdm\.(fish|sh).*'
            # one may append #IGNORE if match is a false positive, or they really want to keep that line
            set -l nr_matches (cat "$f" | grep -E "$source_pattern" | grep -vc '.*#IGNORE$')
            if test "$nr_matches" -gt '0'
                _bdm_warn "[WARN] You may have sourced thisbdm in '$f'."
                _bdm_warn "       Please check as this is not advised."
            end
        end
    end

    # Clear the env from previously set BioDynaMo paths.
    if test -n "$old_bdmsys"
        _drop_from_var PATH "$old_bdmsys/bin"
        _drop_from_var LD_LIBRARY_PATH "$old_bdmsys/lib"
        _drop_from_var DYLD_LIBRARY_PATH "$old_bdmsys/lib"
        _drop_from_var SHLIB_PATH "$old_bdmsys/lib"
        _drop_from_var MANPATH "$old_bdmsys/man"
        _drop_from_var CMAKE_PREFIX_PATH "$old_bdmsys"
    end

    # Clear the env from previously set PyEnv paths.
    set -l with_pyenv @with_pyenv@
    if test "$with_pyenv" = 'ON'
        if test -n "$old_bdmsys"
            if test -n "$PATH"
                _drop_from_var PATH "$PYENV_ROOT/bin"
                _drop_from_var PATH "$PYENV_ROOT/versions/@pythonvers@/bin"
                _drop_from_var PATH "$PYENV_ROOT/shims"
            end

            if test -n "$LD_LIBRARY_PATH"
                _drop_from_var LD_LIBRARY_PATH "$PYENV_ROOT/versions/$PYENV_VERSION/lib"
            end
        end
    end

    # paraview versions might be different between OSes
    set -l bdm_pv_version '5.8'
    if test (uname) = 'Darwin'
        set -l bdm_pv_version '5.9'
    end

    # Clear the env from previously set ParaView and Qt paths.
<<<<<<< HEAD
    if test -n "$old_bdmsys"
        _drop_from_var ParaView_DIR "$old_bdmsys/third_party/paraview/lib/cmake/paraview-$bdm_pv_version"
        _drop_from_var ParaView_LIB_DIR "$old_bdmsys/third_party/paraview/lib"
        _drop_from_var PV_PLUGIN_PATH "$old_bdmsys/biodynamo/lib/pv_plugin"
        _drop_from_var PATH "$old_bdmsys/third_party/paraview/bin"
        _drop_from_var Qt5_DIR "$old_bdmsys/third_party/qt/lib/cmake/Qt5"
        _drop_from_var QT_QPA_PLATFORM_PLUGIN_PATH "$old_bdmsys/third_party/qt/plugins"
        _drop_from_var DYLD_LIBRARY_PATH "$old_bdmsys/third_party/paraview/lib"
        _drop_from_var DYLD_LIBRARY_PATH "$old_bdmsys/third_party/qt/lib"
        _drop_from_var LD_LIBRARY_PATH "$old_bdmsys/third_party/paraview/lib"
        _drop_from_var LD_LIBRARY_PATH "$old_bdmsys/third_party/qt/lib"
=======
    set -l with_paraview @with_paraview@
    if test "$with_paraview" = 'ON'
        if test -n "$old_bdmsys"
            _drop_from_var ParaView_DIR "$old_bdmsys/third_party/paraview/lib/cmake/paraview-5.8"
            _drop_from_var ParaView_LIB_DIR "$old_bdmsys/third_party/paraview/lib"
            _drop_from_var PV_PLUGIN_PATH "$old_bdmsys/biodynamo/lib/pv_plugin"
            _drop_from_var PATH "$old_bdmsys/third_party/paraview/bin"
            _drop_from_var Qt5_DIR "$old_bdmsys/third_party/qt/lib/cmake/Qt5"
            _drop_from_var QT_QPA_PLATFORM_PLUGIN_PATH "$old_bdmsys/third_party/qt/plugins"
            _drop_from_var DYLD_LIBRARY_PATH "$old_bdmsys/third_party/paraview/lib"
            _drop_from_var DYLD_LIBRARY_PATH "$old_bdmsys/third_party/qt/lib"
            _drop_from_var LD_LIBRARY_PATH "$old_bdmsys/third_party/paraview/lib"
            _drop_from_var LD_LIBRARY_PATH "$old_bdmsys/third_party/qt/lib"
        end
>>>>>>> 3fb45c52
    end
    #########

    set -l default_manpath
    if test -z "$MANPATH"
        # Grab the default man path before setting the path to avoid duplicates
        if type -qt manpath
            set default_manpath (manpath); or return 1
        else if type -qt man
            set default_manpath (man -w 2> /dev/null); or return 1
        end
    end

    if test -z "$PATH"
        set -gx PATH "$BDMSYS/bin"
    else
        set -gx PATH "$BDMSYS/bin:$PATH"
    end

    if test -z "$LD_LIBRARY_PATH"
        set -gx LD_LIBRARY_PATH "$BDMSYS/lib" # Linux, ELF HP-UX
    else
        set -pgx LD_LIBRARY_PATH "$BDMSYS/lib"
    end

    if test -z "$DYLD_LIBRARY_PATH"
        set -gx DYLD_LIBRARY_PATH "$BDMSYS/lib" # Mac OS X
    else
        set -pgx DYLD_LIBRARY_PATH "$BDMSYS/lib"
    end

    if test -z "$SHLIB_PATH"
        set -gx SHLIB_PATH "$BDMSYS/lib" # legacy HP-UX
    else
        set -pgx SHLIB_PATH "$BDMSYS/lib"
    end

    if test -z "$LIBPATH"
        set -gx LIBPATH "$BDMSYS/lib" # AIX
    else
        set -pgx LIBPATH "$BDMSYS/lib"
    end

    if test -z "$MANPATH"
        set -gx MANPATH "$BDMSYS/man":$default_manpath
    else
        set -pgx MANPATH "$BDMSYS/man"
    end

    ##### Python Specific Configurations #####
    if test "$with_pyenv" = 'ON'
        set -gx PYENV_ROOT @pyenvroot@
        if test -z "$PYENV_ROOT"
            set -gx PYENV_ROOT "$HOME/.pyenv"
        end

        set -pgx PATH "$PYENV_ROOT/bin"

        pyenv init - | source; or return 1
        pyenv shell @pythonvers@; or return 1

        # Location of jupyter executable (installed with `pip install` command)
        set -pgx PATH "$PYENV_ROOT/versions/@pythonvers@/bin"
        set -pgx LD_LIBRARY_PATH "$PYENV_ROOT/versions/@pythonvers@/lib"
    end
    ########

    ##### CMake Specific Configurations #####
    if test -z "$CMAKE_PREFIX_PATH"
        set -gx CMAKE_PREFIX_PATH "$BDMSYS/share/cmake"  # Linux, ELF HP-UX
    else
        set -pgx CMAKE_PREFIX_PATH "$BDMSYS/share/cmake"
    end
    ########

    #### ROOT Specific Configurations ####    
    if test -z "$BDM_CUSTOM_ROOT"
        if test -z "$ROOTSYS"
            set -gx BDM_CUSTOM_ROOT false
        else
            set -gx BDM_CUSTOM_ROOT true
        end
    end

    if  begin; 
            test -z "$BDM_ROOT_DIR"; and test -z "$ROOTSYS";
        end; or test "$BDM_CUSTOM_ROOT" = false
        set -gx BDM_ROOT_DIR "$BDMSYS/third_party/root"
        set -gx BDM_CUSTOM_ROOT false
    end

    if test "$BDM_CUSTOM_ROOT" = true; and test -n "$ROOTSYS"
        _bdm_info "[INFO] Custom ROOT 'ROOTSYS=$ROOTSYS'"
        set orvers "@rootvers@"
        set crvers ("$ROOTSYS"/bin/root-config --version; or echo '')
        if test "$crvers" = "$orvers"
            set -gx BDM_ROOT_DIR "$ROOTSYS"
        else
            _bdm_warn "[WARN] ROOTSYS points to ROOT version '$crvers',"
            _bdm_warn "       while BDM was built with version '$orvers'."
            _bdm_warn "       You may encounter errors as compatibility is not guaranteed."
            # no longer fatal as user probably wants to override this for a reason.
        end
    end

    if not test -d "$BDM_ROOT_DIR"
        _bdm_err "[ERR] We are unable to source ROOT! Please make sure ROOT is installed"
        _bdm_err "      on your system! You can manually specify its location by executing"
        _bdm_err "      'export BDM_ROOT_DIR=path/to/root', before running cmake."
        return 1
    end

    function __bdm_root
        "$BDM_ROOT_DIR"/bin/root -l -e 'cout << "Loading BioDynaMo into ROOT..." << endl; gROOT->LoadMacro("'"$BDMSYS"'/etc/rootlogon.C");' $argv
    end
    funcsave __bdm_root
    . "$BDM_ROOT_DIR/bin/thisroot.fish"
    ########

    #### ParaView Specific Configurations ####
    if test "$with_paraview" = 'ON'
        if test -z "$BDM_CUSTOM_PV"
            if test -z "$ParaView_DIR"
                set -gx BDM_CUSTOM_PV false
            else
                set -gx BDM_CUSTOM_PV true
            end
        end
    
        if test "$BDM_CUSTOM_PV" = false; or test -z "$ParaView_DIR"
            set -gx ParaView_DIR "$BDMSYS/third_party/paraview"
        else
            _bdm_info "[INFO] Custom ParaView 'ParaView_DIR=$ParaView_DIR'"
        end
     
        if not test -d "$ParaView_DIR"
            _bdm_err "[ERR] We are unable to find ParaView! Please make sure it is installed"
            _bdm_err "      on your system! You can manually specify its location by executing"
            _bdm_err "      'export ParaView_DIR=path/to/paraview' together with"
            _bdm_err "      'export Qt5_DIR=path/to/qt', before running cmake."
            return 1
        end

        if test -z "$ParaView_LIB_DIR"
            set -gx ParaView_LIB_DIR "$ParaView_DIR/lib"
        else
            set -pgx ParaView_LIB_DIR "$ParaView_DIR/lib"
        end

        if test -z "$PV_PLUGIN_PATH"
            set -gx PV_PLUGIN_PATH "$BDMSYS/lib/pv_plugin"
        else
            set -pgx PV_PLUGIN_PATH "$BDMSYS/lib/pv_plugin"
        end

        # We don't add the ParaView site-packages path to PYTHONPATH, because pip in the
        # pyenv environment will not function anymore: ModuleNotFoundError: No module named 'pip._internal'
        alias __bdm_paraview='$ParaView_DIR/bin/paraview'; funcsave __bdm_paraview
        # aliases are just wrapped functions in fish, so they have the desired behavior
        alias __bdm_pvpython='$ParaView_DIR/bin/pvpython'; funcsave __bdm_pvpython
        alias __bdm_pvbatch='$ParaView_DIR/bin/pvbatch'; funcsave __bdm_pvbatch

        if test -z "$LD_LIBRARY_PATH"
            set -gx LD_LIBRARY_PATH "$ParaView_LIB_DIR"
        else
            set -pgx LD_LIBRARY_PATH "$ParaView_LIB_DIR"
        end

        if test -z "$DYLD_LIBRARY_PATH"
            set -gx DYLD_LIBRARY_PATH "$ParaView_LIB_DIR"
        else
            set -pgx DYLD_LIBRARY_PATH "$ParaView_LIB_DIR"
        end
        ########

        #### Qt5 Specific Configurations ####
        if test -z "$BDM_CUSTOM_QT"
            if test -z "$Qt5_DIR"
                set -gx BDM_CUSTOM_QT false
            else
                set -gx BDM_CUSTOM_QT true
            end
        end
        
        if test "$BDM_CUSTOM_QT" = false; or test -z "$Qt5_DIR"
            set -gx Qt5_DIR "$BDMSYS/third_party/qt"
        else
            _bdm_info "[INFO] Custom Qt5 'Qt5_DIR=$QT5_DIR'"
        end

        if not test -d "$Qt5_DIR"
            _bdm_err "[ERR] We are unable to find Qt5! Please make sure it is installed"
            _bdm_err "      on your system! You can manually specify its location by executing"
            _bdm_err "      'export Qt5_DIR=path/to/qt' together with"
            _bdm_err "      'export ParaView_DIR=path/to/paraview', before running cmake."
            return 1
        end

        if test -z "$QT_QPA_PLATFORM_PLUGIN_PATH"
            set -gx QT_QPA_PLATFORM_PLUGIN_PATH "$Qt5_DIR/plugins"
        else
            set -pgx QT_QPA_PLATFORM_PLUGIN_PATH "$Qt5_DIR/plugins"
        end

        if test -z "$LD_LIBRARY_PATH"
            set -gx LD_LIBRARY_PATH "$Qt5_DIR/lib"
        else
            set -pgx LD_LIBRARY_PATH "$Qt5_DIR/lib"
        end

        if test -z "$DYLD_LIBRARY_PATH"
            set -gx DYLD_LIBRARY_PATH "$Qt5_DIR/lib"
        else
            set -pgx DYLD_LIBRARY_PATH "$Qt5_DIR/lib"
        end
    end
    #######

    # OpenMP
    set -gx OMP_PROC_BIND true

    ###### Platform-specific Configuration
    # Apple specific
    if test (uname) = 'Darwin'
        # Nothing for now
        true
    else # GNU/Linux
        # CentOS specifics
        set -l os_id (grep -oP '(?<=^ID=).+' /etc/os-release | tr -d '"'); or return 1
        if test "$os_id" = 'centos'
            set -gx MESA_GL_VERSION_OVERRIDE "3.3"
            if test -z "$CXX"; and test -z "$CC"
                . scl_source enable devtoolset-7; or return 1
            end

            . /etc/profile.d/modules.sh; or return 1
            module load mpi; or return 1

            # load llvm 6 required for libroadrunner
            if test -d "$BDMSYS"/third_party/libroadrunner
                . scl_source enable llvm-toolset-6.0; or return 1
            end
        end
    end
    #######

    ### Enable commands in child shells (like in bash) ###
    function __bdm_fish_functions
        if test -d "$BDMSYS"
            if test -d "$BDM_ROOT_DIR"
                alias root='__bdm_root'
            end
            if test -d "$ParaView_DIR"
                alias paraview='__bdm_paraview'
                alias pvpython='__bdm_pvpython'
                alias pvbatch='__bdm_pvbatch'
            end
        end
    end
    funcsave __bdm_fish_functions
    set -l marker ' # >>thisbdm<<'
    if test -e $__fish_config_dir/config.fish
            # ensure the above is only called once in config.fish
            sed -i.bak '/^.*'"$marker"'$/,$d' $__fish_config_dir/config.fish; and rm "$__fish_config_dir/config.fish.bak"; or return 1
    end

    echo "__bdm_fish_functions$marker" >> $__fish_config_dir/config.fish; or return 1
    __bdm_fish_functions; or return 1

    ### Environment Indicator ###
    if not test "$BDM_THISBDM_NOPROMPT" = true
        set -gx __bdm_major_minor (biodynamo --shortversion)
        if not type -qt __bdm_fish_prompt_original
            functions --copy fish_prompt __bdm_fish_prompt_original
        end
        # NB: overrides prompt for current session only
        function fish_prompt
            echo "[bdm-$__bdm_major_minor] "(__bdm_fish_prompt_original)
        end
    end

    return 0
end

if source_thisbdm
    _bdm_ok "[OK] You have successfully sourced BioDynaMo's environment."
else
    _bdm_err "[ERR] BioDynaMo's environment could not be sourced."
end
_thisbdm_cleanup<|MERGE_RESOLUTION|>--- conflicted
+++ resolved
@@ -159,23 +159,10 @@
     end
 
     # Clear the env from previously set ParaView and Qt paths.
-<<<<<<< HEAD
-    if test -n "$old_bdmsys"
-        _drop_from_var ParaView_DIR "$old_bdmsys/third_party/paraview/lib/cmake/paraview-$bdm_pv_version"
-        _drop_from_var ParaView_LIB_DIR "$old_bdmsys/third_party/paraview/lib"
-        _drop_from_var PV_PLUGIN_PATH "$old_bdmsys/biodynamo/lib/pv_plugin"
-        _drop_from_var PATH "$old_bdmsys/third_party/paraview/bin"
-        _drop_from_var Qt5_DIR "$old_bdmsys/third_party/qt/lib/cmake/Qt5"
-        _drop_from_var QT_QPA_PLATFORM_PLUGIN_PATH "$old_bdmsys/third_party/qt/plugins"
-        _drop_from_var DYLD_LIBRARY_PATH "$old_bdmsys/third_party/paraview/lib"
-        _drop_from_var DYLD_LIBRARY_PATH "$old_bdmsys/third_party/qt/lib"
-        _drop_from_var LD_LIBRARY_PATH "$old_bdmsys/third_party/paraview/lib"
-        _drop_from_var LD_LIBRARY_PATH "$old_bdmsys/third_party/qt/lib"
-=======
     set -l with_paraview @with_paraview@
     if test "$with_paraview" = 'ON'
         if test -n "$old_bdmsys"
-            _drop_from_var ParaView_DIR "$old_bdmsys/third_party/paraview/lib/cmake/paraview-5.8"
+            _drop_from_var ParaView_DIR "$old_bdmsys/third_party/paraview/lib/cmake/paraview-$bdm_pv_version"
             _drop_from_var ParaView_LIB_DIR "$old_bdmsys/third_party/paraview/lib"
             _drop_from_var PV_PLUGIN_PATH "$old_bdmsys/biodynamo/lib/pv_plugin"
             _drop_from_var PATH "$old_bdmsys/third_party/paraview/bin"
@@ -186,7 +173,6 @@
             _drop_from_var LD_LIBRARY_PATH "$old_bdmsys/third_party/paraview/lib"
             _drop_from_var LD_LIBRARY_PATH "$old_bdmsys/third_party/qt/lib"
         end
->>>>>>> 3fb45c52
     end
     #########
 
