cmake_minimum_required(VERSION 3.2.0)
# With CMAKE >= 3.2 external projects support byproducts, this is needed
# to support Ninja as generator

project(BioDynaMo)

# Options. Turn on with 'cmake -Dmyvarname=ON'.
option(test "Build all tests." ON) # Makes boolean 'test' available.
if(APPLE)
   # valgrind currently broken on macOS 10.12
   option(valgrind "Enable valgrind tests and make build compatible with valgrind tool." OFF)
else()
   option(valgrind "Enable valgrind tests and make build compatible with valgrind tool." ON)
endif()
option(coverage "Enable test coverage report generation." OFF)

#--------------------- find packages -------------
set(CMAKE_MODULE_PATH ${CMAKE_MODULE_PATH} "${CMAKE_SOURCE_DIR}/cmake/")
find_package(OpenMP REQUIRED)
# find_package(VTune REQUIRED)
if (test)
  # must be before include(${ROOT_USE_FILE}) otherwise test compile fails
  find_package(Threads REQUIRED)
endif()

find_package(Git)
find_package(ROOT REQUIRED COMPONENTS Eve Geom Gui)

find_package(ClangTools)
if ("$ENV{CMAKE_EXPORT_COMPILE_COMMANDS}" STREQUAL "1" OR CLANG_TIDY_FOUND)
  # Generate a Clang compile_commands.json "compilation database" file for use
  # with various development tools, such as Vim's YouCompleteMe plugin.
  # See http://clang.llvm.org/docs/JSONCompilationDatabase.html
  set(CMAKE_EXPORT_COMPILE_COMMANDS 1)
endif()

set(USE_CATALYST ON CACHE BOOL "Link BioDynaMo with ParaView Catalyst")
if(USE_CATALYST)
  find_package(ParaView 5.3 REQUIRED COMPONENTS vtkPVPythonCatalyst)
  include("${PARAVIEW_USE_FILE}")
  add_definitions("-DUSE_CATALYST")
endif()

#--------------------- includes -------------
include(BioDynaMo)
include(ExternalProject)
include(cmake/doxygen.cmake)

#--------------------- check if compiler supports C++11 -------------
# http://stackoverflow.com/questions/10851247/how-to-activate-c-11-in-cmake
include(CheckCXXCompilerFlag)
check_cxx_compiler_flag("-std=c++14" COMPILER_SUPPORTS_CXX14)
if(COMPILER_SUPPORTS_CXX14)
  set(CMAKE_CXX_FLAGS "${CMAKE_CXX_FLAGS} -std=c++14")
<<<<<<< HEAD
else()
  message(STATUS "The compiler ${CMAKE_CXX_COMPILER} has no C++14 support. Please use a different C++ compiler.")
=======
  set(CMAKE_CXX_STANDARD 14)
  set(CMAKE_CXX_STANDARD_REQUIRED ON)
else()
  message(ERROR "The compiler ${CMAKE_CXX_COMPILER} has no C++14 support. Please use a different C++ compiler.")
>>>>>>> 14bdc677
endif()

#--------------------- set compiler flags -------------
if (coverage)
  set(CMAKE_BUILD_TYPE "Debug")
  set(GCC_COMPILE_FLAGS "-Wall -Wno-missing-braces -g -O0 -fprofile-arcs -ftest-coverage -fPIC")
else()
  set(GCC_COMPILE_FLAGS "-Wall -Wno-missing-braces -fPIC")
endif()
set(GCC_LINK_FLAGS "")
# append
set(CMAKE_C_FLAGS "${CMAKE_C_FLAGS} ${GCC_COMPILE_FLAGS}")
set(CMAKE_CXX_FLAGS "${CMAKE_CXX_FLAGS} ${GCC_COMPILE_FLAGS}")
set(CMAKE_EXE_LINKER_FLAGS "${CMAKE_EXE_LINKER_FLAGS} ${GCC_LINK_FLAGS}")
# append OpenMP flags
set(CMAKE_C_FLAGS "${CMAKE_C_FLAGS} ${OpenMP_C_FLAGS}")
set(CMAKE_CXX_FLAGS "${CMAKE_CXX_FLAGS} ${OpenMP_CXX_FLAGS}")
# special clang flag
if(${CMAKE_CXX_COMPILER_ID} MATCHES Clang)
  # silence unsupported -pthread argument at link time
  SET(CMAKE_CXX_FLAGS "${CMAKE_CXX_FLAGS} -Qunused-arguments")
  SET(CMAKE_C_FLAGS "${CMAKE_C_FLAGS} -Qunused-arguments")
  # silence clang 3.9 warning
  SET(CMAKE_CXX_FLAGS "${CMAKE_CXX_FLAGS} -Wno-undefined-var-template")
endif()

#--------------------- set rpath options -------------
# When building, use the RPATH
set(CMAKE_SKIP_BUILD_RPATH FALSE)           # don't skip the full RPATH for the build tree
set(CMAKE_BUILD_WITH_INSTALL_RPATH FALSE)   # use always the build RPATH for the build tree
set(CMAKE_INSTALL_RPATH_USE_LINK_PATH TRUE) # point to directories outside the build tree to the install RPATH

if(APPLE)
  set(CMAKE_MACOSX_RPATH TRUE)                 # use RPATH for MacOSX
  set(CMAKE_INSTALL_NAME_DIR "@rpath")
  set(CMAKE_INSTALL_RPATH "@loader_path/")     # self relative LIBDIR
else()
  set(CMAKE_INSTALL_RPATH ${CMAKE_INSTALL_FULL_LIBDIR}) # install LIBDIR
endif()

#--------------------- setup Vc ----------------
# setup Vc
# ExternalProject_Add(
#     Vc
#     URL "${CMAKE_SOURCE_DIR}/third_party/Vc-master_2bfce51.zip"
#     PREFIX "${CMAKE_CURRENT_BINARY_DIR}/Vc"
#     CMAKE_ARGS "-DBUILD_TESTING=off"
#     CMAKE_CACHE_ARGS
#     -DCMAKE_CXX_COMPILER:FILEPATH=${CMAKE_CXX_COMPILER}
#     -DCMAKE_C_COMPILER:FILEPATH=${CMAKE_C_COMPILER}
#     INSTALL_COMMAND "" # Disable install step
#     # Ugly but necessary, in future versions one can use ${binary_dir}
#     # in BUILD_BYPRODUCTS
#     #BUILD_BYPRODUCTS "${binary_dir}/libVc.a"
#     BUILD_BYPRODUCTS "${CMAKE_CURRENT_BINARY_DIR}/Vc/src/Vc-build/libVc.a"
# )
# set(Vc_INCLUDE_DIR "${CMAKE_CURRENT_BINARY_DIR}/Vc/src/Vc/include"
#                    "${CMAKE_CURRENT_BINARY_DIR}/Vc/src/Vc/")
# set(Vc_LIBRARIES "${CMAKE_CURRENT_BINARY_DIR}/Vc/src/Vc-build/libVc.a")

#--------------------- setup mpark variant library ----------------
set(MPARK_LIB "${CMAKE_CURRENT_BINARY_DIR}/mpark/")
file(MAKE_DIRECTORY "${MPARK_LIB}/")
execute_process(COMMAND ${CMAKE_COMMAND} -E tar xf "${CMAKE_SOURCE_DIR}/third_party/mpark_4ee0086.zip"
                WORKING_DIRECTORY "${MPARK_LIB}")

#--------------------- build shared library libbiodynamo ----------------
# add the headers into the project
include(${ROOT_USE_FILE})
include_directories("${CMAKE_SOURCE_DIR}/src")
include_directories("${CMAKE_SOURCE_DIR}/test")
include_directories("${CMAKE_SOURCE_DIR}/third_party")
include_directories("${CMAKE_SOURCE_DIR}/demo")
include_directories("${MPARK_LIB}")
# include_directories("${Vc_INCLUDE_DIR}")
# include_directories(${VTUNE_INCLUDE_DIR})

# build libbiodynamo
file(GLOB_RECURSE HEADERS "${CMAKE_SOURCE_DIR}/src/*.h")
file(GLOB_RECURSE LIB_SOURCES "${CMAKE_SOURCE_DIR}/src/*.cc")
build_libbiodynamo(biodynamo
                   SOURCES ${LIB_SOURCES}
                   HEADERS ${HEADERS}
                   LIBRARIES ${ROOT_LIBRARIES})
# target_link_libraries(biodynamo ${Vc_LIBRARIES})
# target_link_libraries(biodynamo ${VTUNE_LIBRARIES})
# add_dependencies(biodynamo Vc)

# add custom clean target for shared library
add_custom_target(libbdmclean COMMAND ${CMAKE_COMMAND} -P "${CMAKE_BINARY_DIR}/CMakeFiles/biodynamo.dir/cmake_clean.cmake")
# custom clean target for biodynamo that excludes ExternalProjects
add_custom_target(bdmclean)
add_dependencies(bdmclean libbdmclean)

<<<<<<< HEAD
# -------------------- build test project  ----------------------
if (test)
  enable_testing()

  include(cmake/Testing.cmake)

  # main test executable
  file(GLOB TEST_SOURCES ${CMAKE_SOURCE_DIR}/test/*.cc
                         ${CMAKE_SOURCE_DIR}/test/spatial_organization/*.cc)
  create_test_executable(runBiodynamoTestsMain "${TEST_SOURCES}")

  # separate test binaries - each source file is compiled into a separate binary
  file(GLOB TEST_SOURCES ${CMAKE_SOURCE_DIR}/test/separate_binary/*.cc)
  foreach(file ${TEST_SOURCES})
    get_filename_component(filename ${file} NAME_WE)
    create_test_executable("runBiodynamoTests_${filename}" ${file})
  endforeach()
=======
generate_rootlogon()

if (USE_CATALYST)
  target_link_libraries(biodynamo vtkPVPythonCatalyst)
endif()

# -------------------- build test project runBiodynamoTests ----------------------
# http://www.kaizou.org/2014/11/gtest-cmake/
if (test)
  enable_testing()

  # setup google test
  ExternalProject_Add(
    gtest
    URL "${CMAKE_SOURCE_DIR}/third_party/gtest-1.7.0.zip"
    PREFIX "${CMAKE_CURRENT_BINARY_DIR}/gtest"
    CMAKE_CACHE_ARGS
      -DCMAKE_CXX_COMPILER:FILEPATH=${CMAKE_CXX_COMPILER}
      -DCMAKE_C_COMPILER:FILEPATH=${CMAKE_C_COMPILER}
    INSTALL_COMMAND "" # Disable install step
    # Ugly but necessary, in future versions one can use ${binary_dir}
    # in BUILD_BYPRODUCTS
    #BUILD_BYPRODUCTS "${binary_dir}/libgtest.a"
    BUILD_BYPRODUCTS "${CMAKE_BINARY_DIR}/gtest/src/gtest-build/libgtest.a"
  )
  ExternalProject_Get_Property(gtest source_dir binary_dir)

  # Create a libgtest target to be used as a dependency by test program
  add_library(libgtest IMPORTED STATIC GLOBAL)
  add_dependencies(libgtest gtest)
  set_target_properties(libgtest PROPERTIES
      IMPORTED_LOCATION "${binary_dir}/libgtest.a"
      IMPORTED_LINK_INTERFACE_LIBRARIES "${CMAKE_THREAD_LIBS_INIT}"
  )

  # add include directories for gtest
  include_directories("${CMAKE_BINARY_DIR}/gtest/src/gtest/include")

  # create test executable
  file(GLOB_RECURSE TEST_SOURCES ${CMAKE_SOURCE_DIR}/test/*.cc)
  file(GLOB_RECURSE TEST_HEADERS ${CMAKE_SOURCE_DIR}/test/*.h)
  set(TEST_TARGET runBiodynamoTests)
  bdm_add_executable(${TEST_TARGET}
                     SOURCES ${TEST_SOURCES}
                     HEADERS ${TEST_HEADERS}
                     LIBRARIES libgtest biodynamo)
  add_dependencies(${TEST_TARGET}-objectlib gtest)

  # execute all tests with command: make test
  add_test(NAME ${TEST_TARGET} COMMAND ${TEST_TARGET})
  if (APPLE)
    set_tests_properties(${TEST_TARGET} PROPERTIES ENVIRONMENT
        "DYLD_LIBRARY_PATH=$ENV{DYLD_LIBRARY_PATH}"
    )
  endif()
  # add valgrind test
  if (valgrind)
    add_test(NAME valgrind COMMAND valgrind --tool=memcheck --leak-check=full --show-leak-kinds=all --show-reachable=no --suppressions=${CMAKE_BINARY_DIR}/../valgrind-root.supp --suppressions=${CMAKE_BINARY_DIR}/../valgrind-biod.supp --error-exitcode=1 ./${TEST_TARGET})
    if (APPLE)
      set_tests_properties(valgrind PROPERTIES ENVIRONMENT
        "DYLD_LIBRARY_PATH=$ENV{DYLD_LIBRARY_PATH}"
      )
    endif()
  endif()

  # create target that shows the test ouput on failure
  add_custom_target(check COMMAND ${CMAKE_CTEST_COMMAND} --force-new-ctest-process --output-on-failure)
  add_dependencies(check runBiodynamoTests)

  # add custom clean target for test project
  add_custom_target(testbdmclean COMMAND ${CMAKE_COMMAND} -P "${CMAKE_BINARY_DIR}/CMakeFiles/${TEST_TARGET}.dir/cmake_clean.cmake")
  add_dependencies(bdmclean testbdmclean)

  if (coverage)
    include(CodeCoverage)
    # parameter: make target name, test target, output directory name
    SETUP_TARGET_FOR_COVERAGE(coverage ${TEST_TARGET} coverage)
  endif()
  # create coverage report in separate directory
  # since building the coverage report requires different compiler flags building
  # it in a separate directory keeps the current build directory in good order
  add_custom_target(coverage-build
    COMMAND "${CMAKE_SOURCE_DIR}/housekeeping/create-coverage-report.sh" ${PROJECT_SOURCE_DIR} ${CMAKE_BINARY_DIR}
    COMMENT "Generate coverage report in separate directory
       Open the following file in your browser: ${CMAKE_BINARY_DIR}/coverage/coverage/index.html")
>>>>>>> 14bdc677
endif()

# --------------- add targets for code style and submission checks -------------
include(cmake/CppStyleGuideChecks.cmake)

# --------------------- build cell_division_module executable ------------------
bdm_add_executable(cell_division_module
                   SOURCES demo/cell_division_module.cc
                   HEADERS demo/cell_division_module.h
                   LIBRARIES biodynamo)

# --------------------- build backup_restore executable ------------------
bdm_add_executable(backup-restore
                  SOURCES demo/backup_restore.cc
                  HEADERS demo/backup_restore.h
                  LIBRARIES biodynamo)<|MERGE_RESOLUTION|>--- conflicted
+++ resolved
@@ -52,15 +52,10 @@
 check_cxx_compiler_flag("-std=c++14" COMPILER_SUPPORTS_CXX14)
 if(COMPILER_SUPPORTS_CXX14)
   set(CMAKE_CXX_FLAGS "${CMAKE_CXX_FLAGS} -std=c++14")
-<<<<<<< HEAD
-else()
-  message(STATUS "The compiler ${CMAKE_CXX_COMPILER} has no C++14 support. Please use a different C++ compiler.")
-=======
   set(CMAKE_CXX_STANDARD 14)
   set(CMAKE_CXX_STANDARD_REQUIRED ON)
 else()
   message(ERROR "The compiler ${CMAKE_CXX_COMPILER} has no C++14 support. Please use a different C++ compiler.")
->>>>>>> 14bdc677
 endif()
 
 #--------------------- set compiler flags -------------
@@ -155,7 +150,12 @@
 add_custom_target(bdmclean)
 add_dependencies(bdmclean libbdmclean)
 
-<<<<<<< HEAD
+generate_rootlogon()
+
+if (USE_CATALYST)
+  target_link_libraries(biodynamo vtkPVPythonCatalyst)
+endif()
+
 # -------------------- build test project  ----------------------
 if (test)
   enable_testing()
@@ -163,103 +163,25 @@
   include(cmake/Testing.cmake)
 
   # main test executable
-  file(GLOB TEST_SOURCES ${CMAKE_SOURCE_DIR}/test/*.cc
-                         ${CMAKE_SOURCE_DIR}/test/spatial_organization/*.cc)
-  create_test_executable(runBiodynamoTestsMain "${TEST_SOURCES}")
+  file(GLOB TEST_SOURCES ${CMAKE_SOURCE_DIR}/test/*.cc)
+  file(GLOB TEST_HEADERS ${CMAKE_SOURCE_DIR}/test/*.h)
+  bdm_add_test_executable(runBiodynamoTestsMain
+                          SOURCES ${TEST_SOURCES}
+                          HEADERS ${TEST_HEADERS})
 
   # separate test binaries - each source file is compiled into a separate binary
   file(GLOB TEST_SOURCES ${CMAKE_SOURCE_DIR}/test/separate_binary/*.cc)
+  file(WRITE ${CMAKE_CURRENT_BINARY_DIR}/empty_header.h "")
   foreach(file ${TEST_SOURCES})
     get_filename_component(filename ${file} NAME_WE)
-    create_test_executable("runBiodynamoTests_${filename}" ${file})
+    set(TEST_HEADER ${CMAKE_SOURCE_DIR}/test/separate_binary/${filename}.h)
+    if (NOT EXISTS ${TEST_HEADER})
+      set(TEST_HEADER ${CMAKE_CURRENT_BINARY_DIR}/empty_header.h)
+    endif()
+    bdm_add_test_executable("runBiodynamoTests_${filename}"
+                            SOURCES ${file}
+                            HEADERS ${TEST_HEADER})
   endforeach()
-=======
-generate_rootlogon()
-
-if (USE_CATALYST)
-  target_link_libraries(biodynamo vtkPVPythonCatalyst)
-endif()
-
-# -------------------- build test project runBiodynamoTests ----------------------
-# http://www.kaizou.org/2014/11/gtest-cmake/
-if (test)
-  enable_testing()
-
-  # setup google test
-  ExternalProject_Add(
-    gtest
-    URL "${CMAKE_SOURCE_DIR}/third_party/gtest-1.7.0.zip"
-    PREFIX "${CMAKE_CURRENT_BINARY_DIR}/gtest"
-    CMAKE_CACHE_ARGS
-      -DCMAKE_CXX_COMPILER:FILEPATH=${CMAKE_CXX_COMPILER}
-      -DCMAKE_C_COMPILER:FILEPATH=${CMAKE_C_COMPILER}
-    INSTALL_COMMAND "" # Disable install step
-    # Ugly but necessary, in future versions one can use ${binary_dir}
-    # in BUILD_BYPRODUCTS
-    #BUILD_BYPRODUCTS "${binary_dir}/libgtest.a"
-    BUILD_BYPRODUCTS "${CMAKE_BINARY_DIR}/gtest/src/gtest-build/libgtest.a"
-  )
-  ExternalProject_Get_Property(gtest source_dir binary_dir)
-
-  # Create a libgtest target to be used as a dependency by test program
-  add_library(libgtest IMPORTED STATIC GLOBAL)
-  add_dependencies(libgtest gtest)
-  set_target_properties(libgtest PROPERTIES
-      IMPORTED_LOCATION "${binary_dir}/libgtest.a"
-      IMPORTED_LINK_INTERFACE_LIBRARIES "${CMAKE_THREAD_LIBS_INIT}"
-  )
-
-  # add include directories for gtest
-  include_directories("${CMAKE_BINARY_DIR}/gtest/src/gtest/include")
-
-  # create test executable
-  file(GLOB_RECURSE TEST_SOURCES ${CMAKE_SOURCE_DIR}/test/*.cc)
-  file(GLOB_RECURSE TEST_HEADERS ${CMAKE_SOURCE_DIR}/test/*.h)
-  set(TEST_TARGET runBiodynamoTests)
-  bdm_add_executable(${TEST_TARGET}
-                     SOURCES ${TEST_SOURCES}
-                     HEADERS ${TEST_HEADERS}
-                     LIBRARIES libgtest biodynamo)
-  add_dependencies(${TEST_TARGET}-objectlib gtest)
-
-  # execute all tests with command: make test
-  add_test(NAME ${TEST_TARGET} COMMAND ${TEST_TARGET})
-  if (APPLE)
-    set_tests_properties(${TEST_TARGET} PROPERTIES ENVIRONMENT
-        "DYLD_LIBRARY_PATH=$ENV{DYLD_LIBRARY_PATH}"
-    )
-  endif()
-  # add valgrind test
-  if (valgrind)
-    add_test(NAME valgrind COMMAND valgrind --tool=memcheck --leak-check=full --show-leak-kinds=all --show-reachable=no --suppressions=${CMAKE_BINARY_DIR}/../valgrind-root.supp --suppressions=${CMAKE_BINARY_DIR}/../valgrind-biod.supp --error-exitcode=1 ./${TEST_TARGET})
-    if (APPLE)
-      set_tests_properties(valgrind PROPERTIES ENVIRONMENT
-        "DYLD_LIBRARY_PATH=$ENV{DYLD_LIBRARY_PATH}"
-      )
-    endif()
-  endif()
-
-  # create target that shows the test ouput on failure
-  add_custom_target(check COMMAND ${CMAKE_CTEST_COMMAND} --force-new-ctest-process --output-on-failure)
-  add_dependencies(check runBiodynamoTests)
-
-  # add custom clean target for test project
-  add_custom_target(testbdmclean COMMAND ${CMAKE_COMMAND} -P "${CMAKE_BINARY_DIR}/CMakeFiles/${TEST_TARGET}.dir/cmake_clean.cmake")
-  add_dependencies(bdmclean testbdmclean)
-
-  if (coverage)
-    include(CodeCoverage)
-    # parameter: make target name, test target, output directory name
-    SETUP_TARGET_FOR_COVERAGE(coverage ${TEST_TARGET} coverage)
-  endif()
-  # create coverage report in separate directory
-  # since building the coverage report requires different compiler flags building
-  # it in a separate directory keeps the current build directory in good order
-  add_custom_target(coverage-build
-    COMMAND "${CMAKE_SOURCE_DIR}/housekeeping/create-coverage-report.sh" ${PROJECT_SOURCE_DIR} ${CMAKE_BINARY_DIR}
-    COMMENT "Generate coverage report in separate directory
-       Open the following file in your browser: ${CMAKE_BINARY_DIR}/coverage/coverage/index.html")
->>>>>>> 14bdc677
 endif()
 
 # --------------- add targets for code style and submission checks -------------
